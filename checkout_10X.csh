#!/bin/tcsh -fe
#
# Instructions:
# wget -O ${TMPDIR}/checkout_10X.csh https://raw.githubusercontent.com/CJLST/ZZAnalysis/Run2_CutBased_UL/checkout_10X.csh
# cd $CMSSW_BASE/src
# cmsenv
# chmod u+x ${TMPDIR}/checkout_10X.csh
# ${TMPDIR}/checkout_10X.csh

############## For CMSSW_10_6_20
git cms-init

# New Jet PU ID: dedicated training for each year
git cms-addpkg  RecoJets/JetProducers

# STXS Categorisation: now directly implemented in CMSSW
git cms-addpkg GeneratorInterface/RivetInterface
git cms-addpkg SimDataFormats/HTXS

# Updated for UL. See: https://twiki.cern.ch/twiki/bin/view/CMS/EgammaUL2016To2018
git cms-addpkg RecoEgamma/EgammaTools
git clone https://github.com/cms-egamma/EgammaPostRecoTools.git
mv EgammaPostRecoTools/python/EgammaPostRecoTools.py RecoEgamma/EgammaTools/python/.
git cms-addpkg EgammaAnalysis/ElectronTools
(rm -rf EgammaAnalysis/ElectronTools/data;git clone https://github.com/jainshilpi/EgammaAnalysis-ElectronTools.git -b ULSSfiles_correctScaleSysMC EgammaAnalysis/ElectronTools/data;)

#UL 2016, 2017 and 2018 retraining for electron BDT
git cms-merge-topic asculac:Electron_XGBoost_MVA_16UL_17UL

#### Please do not add any custom (non-CMSSW) package before this line ####
#ZZAnalysis
git clone https://github.com/CJLST/ZZAnalysis.git ZZAnalysis
(cd ZZAnalysis; git checkout Run2_CutBased_UL )

# Muon MVA
git cms-addpkg CondFormats/EgammaObjects
git cms-addpkg CommonTools/MVAUtils
git clone https://github.com/bonanomi/MuonMVAReader.git MuonMVAReader

#MELA Analytics
git clone https://github.com/MELALabs/MelaAnalytics.git
(cd MelaAnalytics; git checkout -b from-v22 v2.2)

#Common LHE tools
git clone https://github.com/usarica/CommonLHETools.git
(cd CommonLHETools; git checkout -b from-v135 v1.3.5)

#MELA
git clone https://github.com/JHUGen/JHUGenMELA.git JHUGenMELA
(cd JHUGenMELA; git checkout -b from-v235 v2.3.5)

<<<<<<< HEAD
 (                                                                 \
=======
# replace JHUGenMELA/MELA/setup.sh -j 8
(                                                                 \
>>>>>>> 512d36f9
  cd ${CMSSW_BASE}/src/JHUGenMELA/MELA/COLLIER/                  ;\
  set pkgname="collier-1.2.0"                                    ;\
  set pkgdir="COLLIER-1.2"                                       ;\
  set tarname=$pkgname".tar.gz"                                  ;\
  set tarweb="https://www.hepforge.org/archive/collier/"$tarname ;\
  set libname="libcollier.so"                                    ;\
  set tmpdir="colliertmp"                                        ;\
  wget $tarweb                                                   ;\
  mkdir $tmpdir                                                  ;\
  tar -xvzf $tarname -C $tmpdir                                  ;\
  rm $tarname                                                    ;\
  mv $tmpdir"/"$pkgdir"/src/"* ./                                ;\
  rm -rf $tmpdir                                                 ;\
  make                                                           ;\
  mv $libname "../data/"$SCRAM_ARCH"/"$libname                   ;\
)
(                                                                 \
  cd ${CMSSW_BASE}/src/JHUGenMELA/MELA/fortran/                  ;\
  make all                                                       ;\
  mv libjhugenmela.so ../data/${SCRAM_ARCH}/                     ;\
)
(                                                                 \
  cd ${CMSSW_BASE}/src/JHUGenMELA/MELA/                          ;\
  ./downloadNNPDF.sh                                             ;\
)

#download MCFM lib (cannot be done in BuildFile.xml any longer)
$CMSSW_BASE/src/JHUGenMELA/MELA/data/retrieve.csh $SCRAM_ARCH mcfm_707

#kinematic refitting
git clone https://github.com/mhl0116/KinZfitter-1.git KinZfitter
(cd KinZfitter ; git checkout -b from-27daebb 27daebb)<|MERGE_RESOLUTION|>--- conflicted
+++ resolved
@@ -49,12 +49,7 @@
 git clone https://github.com/JHUGen/JHUGenMELA.git JHUGenMELA
 (cd JHUGenMELA; git checkout -b from-v235 v2.3.5)
 
-<<<<<<< HEAD
- (                                                                 \
-=======
-# replace JHUGenMELA/MELA/setup.sh -j 8
 (                                                                 \
->>>>>>> 512d36f9
   cd ${CMSSW_BASE}/src/JHUGenMELA/MELA/COLLIER/                  ;\
   set pkgname="collier-1.2.0"                                    ;\
   set pkgdir="COLLIER-1.2"                                       ;\
