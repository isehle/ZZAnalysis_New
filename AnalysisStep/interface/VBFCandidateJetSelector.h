#ifndef VBFCandidateJetSelector_h
#define VBFCandidateJetSelector_h

/** \class VBFCandidateJetSelector
 *
 *  Sete
 *
 *  $Date: 2013/05/16 14:29:13 $
 *  $Revision: 1.3 $
 *
 */

#include <vector>
#include <DataFormats/PatCandidates/interface/CompositeCandidate.h>
#include <DataFormats/PatCandidates/interface/Jet.h>
#include "DataFormats/Math/interface/deltaR.h"

class VBFCandidateJetSelector {
 public:
	
  
  /// Constructor
  VBFCandidateJetSelector() {};

  /// Destructor
  virtual ~VBFCandidateJetSelector() {};

<<<<<<< HEAD
	typedef std::vector<const pat::Jet*> container ;
	
	std::vector<const pat::Jet*> cleanJets(const pat::CompositeCandidate& cand,
						 edm::Handle<edm::View<pat::Jet> > jets, int year);
	
private:       
	container selected_ ;
=======
  typedef std::vector<const cmg::PFJet*> container ;
	
  std::vector<const cmg::PFJet*> cleanJets(std::vector<const reco::Candidate*> leptons,
					   edm::Handle<edm::View<cmg::PFJet> > jets, 
					   int year);

 private:       
  container selected_ ;
>>>>>>> ce953361

};

#endif



<|MERGE_RESOLUTION|>--- conflicted
+++ resolved
@@ -16,8 +16,7 @@
 #include "DataFormats/Math/interface/deltaR.h"
 
 class VBFCandidateJetSelector {
- public:
-	
+public:
   
   /// Constructor
   VBFCandidateJetSelector() {};
@@ -25,24 +24,13 @@
   /// Destructor
   virtual ~VBFCandidateJetSelector() {};
 
-<<<<<<< HEAD
-	typedef std::vector<const pat::Jet*> container ;
-	
-	std::vector<const pat::Jet*> cleanJets(const pat::CompositeCandidate& cand,
-						 edm::Handle<edm::View<pat::Jet> > jets, int year);
-	
+  typedef std::vector<const pat::Jet*> container ;
+        
+  std::vector<const pat::Jet*> cleanJets(std::vector<const reco::Candidate*> leptons,
+					 edm::Handle<edm::View<pat::Jet> > jets, int year);
+        
 private:       
-	container selected_ ;
-=======
-  typedef std::vector<const cmg::PFJet*> container ;
-	
-  std::vector<const cmg::PFJet*> cleanJets(std::vector<const reco::Candidate*> leptons,
-					   edm::Handle<edm::View<cmg::PFJet> > jets, 
-					   int year);
-
- private:       
   container selected_ ;
->>>>>>> ce953361
 
 };
 
