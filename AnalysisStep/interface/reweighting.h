#ifndef REWEIGHTING_H
#define REWEIGHTING_H


#include <assert.h>
#include <ZZAnalysis/AnalysisStep/interface/FinalStates.h>
#include <ZZMatrixElement/MELA/interface/Mela.h>
#include <ZZMatrixElement/MELA/interface/TVar.hh>
#include "TTree.h"

enum ReweightingType {
  NoReweighting = 0,
  HVV_spin0     = 1,
  HVV_spin012   = 2,
  VBFHZZ_spin0  = 3,
  ZHZZ_spin0    = 4,
  WHZZ_spin0    = 5,
};

class Reweighting {

protected:

  double myHzzcoupl[SIZE_HVV][2];
  double myZvvcoupl[SIZE_ZVV][2];
  double myGggcoupl[SIZE_GGG][2];
  double myGvvcoupl[SIZE_GVV][2];

  static const int ghg2_index = 0;
  static const int ghz1_index = 0;
  static const int ghz2_index = 1;
  static const int ghz4_index = 3;
  static const int ghz1_prime2_index = 11;

  static const constexpr double ghz2mix_decay = 1.663195;
  static const constexpr double ghz4mix_decay = 2.55502;
  static const constexpr double ghz1_prime2mix_decay = -12110.20;

  static const constexpr double ghz2mix_VBF = 0.271965;
  static const constexpr double ghz4mix_VBF = 0.297979;
  static const constexpr double ghz1_prime2mix_VBF = -2158.21;

  static const constexpr double ghz2mix_ZH = 0.112481;
  static const constexpr double ghz4mix_ZH = 0.144057;
  static const constexpr double ghz1_prime2mix_ZH = -517.788;

  static const constexpr double ghz2mix_WH = 0.0998956;
  static const constexpr double ghz4mix_WH = 0.1236136;
  static const constexpr double ghz1_prime2mix_WH = -525.274;

  static const int a1_index = 0;
  static const int b5_index = 4;

  int spin;
  int myspin;
  typedef tuple<TVar::Process, TVar::MatrixElement, TVar::Production> MelaProcess;
  MelaProcess decayprocess;
  MelaProcess productionprocess;
  vector<double> cutoffs;

  bool fillingcouplingstree;

  Mela& mela;

  double& ghg2;
  double& ghz1;
  double& ghz2;
  double& ghz4;
  double& ghz1_prime2;
  double& a1;
  double& b5;

  ReweightingType reweightingtypefromstring(const std::string& reweightingtypestring);

  template <unsigned int size> void couplingsfromvectors(double(&couplings)[size][2], vector<double> real, vector<double> imaginary) { // Could just have had a pair -- U. Sarica
    if (real.size() != size || imaginary.size() != size) {
      std::cout << "couplings should have size " << size << " but has size " << real.size() << " " << imaginary.size() << std::endl;
      assert(false);
    }
    for (unsigned int i = 0; i < size; i++) {
      couplings[i][0] = real[i];
      couplings[i][1] = imaginary[i];
    }
  }

  void fillreweightingweights(vector<float> &reweightingweights);

  void setProcess(MelaProcess melaprocess) {
    mela.setProcess(get<0>(melaprocess), get<1>(melaprocess), get<2>(melaprocess));
  }
  void computeP(int reweightinghypothesis, float& prob, bool useConstant = true);

  void reset_SelfDCouplings() {
    mela.setInputEvent(0, 0, 0, true);
    float dummy;
    mela.computeP(dummy, false);
  }

  int nReweightingSamplesFromType(ReweightingType reweightingtype_);

  TVar::Production getVHtype();

public:

  ReweightingType reweightingtype;
  int nReweightingSamples;

  Reweighting(
    Mela& mela_,
    std::string reweightingtypestring,
    int inputspin,
    std::vector<double> Hzzcouplings_real,
    std::vector<double> Hzzcouplings_imag,
    std::vector<double> Zvvcouplings_real,
    std::vector<double> Zvvcouplings_imag,
    std::vector<double> Gggcouplings_real,
    std::vector<double> Gggcouplings_imag,
<<<<<<< HEAD
    std::vector<double> GVVcouplings_real,
    std::vector<double> GVVcouplings_imag,
    std::vector<double> cutoffs
=======
    std::vector<double> Gvvcouplings_real,
    std::vector<double> Gvvcouplings_imag
>>>>>>> cbc6a104
    );
  virtual ~Reweighting(){}

  void setmycouplings();

  void setcouplings(int reweightinghypothesis);

  void fillcouplingstree(TTree* t);

  void fillreweightingweights(
    vector<float> &reweightingweights,
    SimpleParticleCollection_t* pDaughters,
    SimpleParticleCollection_t* pAssociated,
    SimpleParticleCollection_t* pMothers,
    bool isGen
  );

  void fillreweightingweights(
    vector<float> &reweightingweights,
    MELACandidate* candidate
  );
};


#endif<|MERGE_RESOLUTION|>--- conflicted
+++ resolved
@@ -21,7 +21,7 @@
 
 protected:
 
-  double myHzzcoupl[SIZE_HVV][2];
+  double myHvvcoupl[SIZE_HVV][2];
   double myZvvcoupl[SIZE_ZVV][2];
   double myGggcoupl[SIZE_GGG][2];
   double myGvvcoupl[SIZE_GVV][2];
@@ -115,14 +115,9 @@
     std::vector<double> Zvvcouplings_imag,
     std::vector<double> Gggcouplings_real,
     std::vector<double> Gggcouplings_imag,
-<<<<<<< HEAD
-    std::vector<double> GVVcouplings_real,
-    std::vector<double> GVVcouplings_imag,
+    std::vector<double> Gvvcouplings_real,
+    std::vector<double> Gvvcouplings_imag,
     std::vector<double> cutoffs
-=======
-    std::vector<double> Gvvcouplings_real,
-    std::vector<double> Gvvcouplings_imag
->>>>>>> cbc6a104
     );
   virtual ~Reweighting(){}
 
