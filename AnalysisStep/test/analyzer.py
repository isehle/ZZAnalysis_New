--- conflicted
+++ resolved
@@ -17,12 +17,6 @@
 declareDefault("REWEIGHTING_TYPE", "none", globals())
 couplings = Couplings()
 for coupling in couplings.allnames():
-<<<<<<< HEAD
-    declareDefault(coupling, 0, globals())
-    couplings[coupling] = globals()[coupling]
-declareDefault("REWEIGHTING_CUTOFFS", "", globals())
-REWEIGHTING_CUTOFFS = [float(a) for a in REWEIGHTING_CUTOFFS.split("|") if a]
-=======
    defval = complex(0.,0.)
    if (("Lambda_z" in coupling) or ("Lambda_w" in coupling)):
       defval = float(100.)
@@ -32,7 +26,9 @@
       defval = complex(1.,0.)
    declareDefault(coupling, defval, globals())
    couplings[coupling] = globals()[coupling]
->>>>>>> cbc6a104
+
+declareDefault("REWEIGHTING_CUTOFFS", "", globals())
+REWEIGHTING_CUTOFFS = [float(a) for a in REWEIGHTING_CUTOFFS.split("|") if a]
 
 # LHE info
 #  VVDECAYMODE\VVMODE  / ZZ==1 / WW==0  / Yukawa==2 / Zgam=3 / gamgam=4 / Z+nj=5
@@ -161,23 +157,11 @@
                            sampleName = cms.string(SAMPLENAME),
                            superMelaMass = cms.double(SUPERMELA_MASS),
                            xsec = cms.double(XSEC),
-<<<<<<< HEAD
-                           spin = cms.int32(couplings.getspin(doreweighting=(REWEIGHTING_TYPE!="none"))),
-                           HVVcouplings_real = cms.vdouble(*couplings.getcouplings(spin=0, WW=False, imag=False)),
-                           HVVcouplings_imag = cms.vdouble(*couplings.getcouplings(spin=0, WW=False, imag=True)),
-                           ZVVcouplings_real = cms.vdouble(*couplings.getcouplings(spin=1, imag=False)),
-                           ZVVcouplings_imag = cms.vdouble(*couplings.getcouplings(spin=1, imag=True)),
-                           GVVcouplings_real = cms.vdouble(*couplings.getcouplings(spin=2, gg=False, imag=False)),
-                           GVVcouplings_imag = cms.vdouble(*couplings.getcouplings(spin=2, gg=False, imag=True)),
-                           Gggcouplings_real = cms.vdouble(*couplings.getcouplings(spin=2, gg=True, imag=False)),
-                           Gggcouplings_imag = cms.vdouble(*couplings.getcouplings(spin=2, gg=True, imag=True)),
+
+                           # Reweigthing block
                            reweightingtype = cms.string(REWEIGHTING_TYPE),
                            reweightingcutoffs = cms.vdouble(*REWEIGHTING_CUTOFFS),
-=======
-
-                           # Reweigthing block
-                           reweightingtype = cms.string(REWEIGHTING_TYPE),
-                           spin = cms.int32(int(SPIN)),
+                           spin = cms.int32(couplings.getspin(doreweighting=(REWEIGHTING_TYPE!="none"))),
 
                            Hqqcouplings_real = cms.vdouble(*couplings.getcouplings("Hqqcoupl", imag=False)),
                            Hqqcouplings_imag = cms.vdouble(*couplings.getcouplings("Hqqcoupl", imag=True)),
@@ -205,7 +189,6 @@
                            Gvvcouplings_imag = cms.vdouble(*couplings.getcouplings("Gvvcoupl", imag=True)),
 
                            # LHE info. parameters
->>>>>>> cbc6a104
                            VVMode = cms.int32(int(VVMODE)),
                            VVDecayMode = cms.int32(int(VVDECAYMODE)),
                            AddLHEKinematics = cms.bool(ADDLHEKINEMATICS),
