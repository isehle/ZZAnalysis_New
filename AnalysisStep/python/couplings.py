class Couplings(dict):
   # Spin-0 HQQ couplings
   qqcoupl_spin0 = [
      "kappa",
      "kappa_tilde"
   ]
   # Spin-0 HGG couplings (point-like interaction)
   ggcoupl_spin0 = [
      "ghg2",
      "ghg3",
      "ghg4"
   ]
   # Spin-0 HVV couplings
   cqsq_spin0_HVV = [
      "cz_q1sq",
      "cz_q2sq",
      "cz_q12sq"
   ]
   Lambda_qsq_spin0_HVV = [
      "Lambda_z11",
      "Lambda_z21",
      "Lambda_z31",
      "Lambda_z41",
      "Lambda_z12",
      "Lambda_z22",
      "Lambda_z32",
      "Lambda_z42",
      "Lambda_z10",
      "Lambda_z20",
      "Lambda_z30",
      "Lambda_z40"
   ]
   vvcoupl_spin0_HVV = [
      "ghz1",
      "ghz2",
      "ghz3",
      "ghz4",
      "ghzgs2",
      "ghzgs3",
      "ghzgs4",
      "ghgsgs2",
      "ghgsgs3",
      "ghgsgs4",
      "ghz1_prime",
      "ghz1_prime2",
      "ghz1_prime3",
      "ghz1_prime4",
      "ghz1_prime5",
      "ghz2_prime",
      "ghz2_prime2",
      "ghz2_prime3",
      "ghz2_prime4",
      "ghz2_prime5",
      "ghz3_prime",
      "ghz3_prime2",
      "ghz3_prime3",
      "ghz3_prime4",
      "ghz3_prime5",
      "ghz4_prime",
      "ghz4_prime2",
      "ghz4_prime3",
      "ghz4_prime4",
      "ghz4_prime5",
      "ghzgs1_prime2",
      "ghz1_prime6",
      "ghz1_prime7",
      "ghz2_prime6",
      "ghz2_prime7",
      "ghz3_prime6",
      "ghz3_prime7",
      "ghz4_prime6",
      "ghz4_prime7"
   ]
   cqsq_spin0_HWW = [coupling.replace("z", "w") for coupling in cqsq_spin0_HVV]
   Lambda_qsq_spin0_HWW = [coupling.replace("z", "w") for coupling in Lambda_qsq_spin0_HVV]
   vvcoupl_spin0_HWW = [coupling.replace("z", "w") for coupling in vvcoupl_spin0_HVV]
   # Spin-1 HQQ couplings
   qqcoupl_spin1 = [
      "zprime_qq_left",
      "zprime_qq_right"
   ]
   # Spin-1 HVV couplings
   vvcoupl_spin1 = [
      "zprime_zz_1",
      "zprime_zz_2"
   ]
   # Spin-2 HQQ couplings
   qqcoupl_spin2 = [
      "graviton_qq_left",
      "graviton_qq_right"
   ]
   # Spin-2 HGG couplings
   ggcoupl_spin2 = [
      "a%i"%i for i in range(1,6)
   ]
   # Spin-2 HVV couplings
   vvcoupl_spin2 = [
      "b%i"%i for i in range(1,11)
   ]

<<<<<<< HEAD
    def getspin(self, doreweighting):
        if not doreweighting: return 0
        spin = {S: False for S in (0, 1, 2)}
        for coupling in self.couplingsorder_Z + self.couplingsorder_W:
            if self[coupling]:
                spin[0] = True
        for coupling in self.couplingsorder_spin1:
            if self[coupling]:
                spin[1] = True
        for coupling in self.couplingsorder_spin2_gg + self.couplingsorder_spin2:
            if self[coupling]:
                spin[2] = True

        if sum(spin.values()) > 1:
            raise ValueError("Couplings for more than one spin set (" + ", ".join(k for k, v in spin.iteritems() if v) + ").  Please set couplings for only one spin value: ghz* for spin 0, zprime_zz_* for spin 1, or a* and b* for spin 2.")

        if sum(spin.values()) == 0:
            raise ValueError("Reweighting is turned on, but no couplings are set!")

        for k, v in spin.iteritems():
            if v:
                return k

    def getcouplings(self, spin, gg=False, WW=False, imag=False):
        if spin == 0:
            assert not gg
            if not WW:
                if not imag:
                    return [self[name].real for name in self.couplingsorder_Z]
                else:
                    return [self[name].imag for name in self.couplingsorder_Z]
            else:
                if not imag:
                    return [self[name].real for name in self.couplingsorder_W]
                else:
                    return [self[name].imag for name in self.couplingsorder_W]

        if spin == 1:
            assert not gg and not WW
            if not imag:
                return [self[name].real for name in self.couplingsorder_spin1]
            else:
                return [self[name].imag for name in self.couplingsorder_spin1]
=======
   def __setitem__(self, key, value):
      try:
         if isinstance(value, str):   #allow writing 3+2i, where python wants 3+2j
            value = value.replace("i", "j")
         if (("Lambda_z" in key) or ("Lambda_w" in key)):
            value = float(value)
         elif (("cz_" in key) or ("cw_" in key)):
            value = int(value)
         else:
            value = complex(value)
      except ValueError:
         raise ValueError("The coupling {} needs to be an integer, a float or a complex number!".format(key))
      super(Couplings, self).__setitem__(key, value)
>>>>>>> cbc6a104

   def allnames(self):
      return self.qqcoupl_spin0 + self.ggcoupl_spin0 + self.cqsq_spin0_HVV + self.Lambda_qsq_spin0_HVV + self.vvcoupl_spin0_HVV + self.cqsq_spin0_HWW + self.Lambda_qsq_spin0_HWW + self.vvcoupl_spin0_HWW + self.qqcoupl_spin1 + self.vvcoupl_spin1 + self.qqcoupl_spin2 + self.ggcoupl_spin2 + self.vvcoupl_spin2

   def getcouplings(self, key, imag=False):
      if key == "Hqqcoupl":
         if not imag:
            return [self[name].real for name in self.qqcoupl_spin0]
         else:
            return [self[name].imag for name in self.qqcoupl_spin0]
      elif key == "Hggcoupl":
         if not imag:
            return [self[name].real for name in self.ggcoupl_spin0]
         else:
            return [self[name].imag for name in self.ggcoupl_spin0]
      elif key == "HzzCLambda_qsq":
         return [self[name].real for name in self.cqsq_spin0_HVV]
      elif key == "HzzLambda_qsq":
         return [self[name].real for name in self.Lambda_qsq_spin0_HVV]
      elif key == "Hzzcoupl":
         if not imag:
            return [self[name].real for name in self.vvcoupl_spin0_HVV]
         else:
            return [self[name].imag for name in self.vvcoupl_spin0_HVV]
      elif key == "HwwCLambda_qsq":
         return [self[name].real for name in self.cqsq_spin0_HWW]
      elif key == "HwwLambda_qsq":
         return [self[name].real for name in self.Lambda_qsq_spin0_HWW]
      elif key == "Hwwcoupl":
         if not imag:
            return [self[name].real for name in self.vvcoupl_spin0_HWW]
         else:
            return [self[name].imag for name in self.vvcoupl_spin0_HWW]
      elif key == "Zqqcoupl":
         if not imag:
            return [self[name].real for name in self.qqcoupl_spin1]
         else:
            return [self[name].imag for name in self.qqcoupl_spin1]
      elif key == "Zvvcoupl":
         if not imag:
            return [self[name].real for name in self.vvcoupl_spin1]
         else:
            return [self[name].imag for name in self.vvcoupl_spin1]
      elif key == "Gqqcoupl":
         if not imag:
            return [self[name].real for name in self.qqcoupl_spin2]
         else:
            return [self[name].imag for name in self.qqcoupl_spin2]
      elif key == "Gggcoupl":
         if not imag:
            return [self[name].real for name in self.ggcoupl_spin2]
         else:
            return [self[name].imag for name in self.ggcoupl_spin2]
      elif key == "Gvvcoupl":
         if not imag:
            return [self[name].real for name in self.vvcoupl_spin2]
         else:
            return [self[name].imag for name in self.vvcoupl_spin2]
      assert False
<|MERGE_RESOLUTION|>--- conflicted
+++ resolved
@@ -98,51 +98,29 @@
       "b%i"%i for i in range(1,11)
    ]
 
-<<<<<<< HEAD
-    def getspin(self, doreweighting):
-        if not doreweighting: return 0
-        spin = {S: False for S in (0, 1, 2)}
-        for coupling in self.couplingsorder_Z + self.couplingsorder_W:
-            if self[coupling]:
-                spin[0] = True
-        for coupling in self.couplingsorder_spin1:
-            if self[coupling]:
-                spin[1] = True
-        for coupling in self.couplingsorder_spin2_gg + self.couplingsorder_spin2:
-            if self[coupling]:
-                spin[2] = True
+   def getspin(self, doreweighting):
+       if not doreweighting: return 0
+       spin = {S: False for S in (0, 1, 2)}
+       for coupling in self.qqcoupl_spin0 + self.ggcoupl_spin0 + self.cqsq_spin0_HVV + self.Lambda_qsq_spin0_HVV + self.vvcoupl_spin0_HVV + self.cqsq_spin0_HWW + self.Lambda_qsq_spin0_HWW + self.vvcoupl_spin0_HWW:
+           if self[coupling]:
+               spin[0] = True
+       for coupling in self.qqcoupl_spin1 + self.vvcoupl_spin1:
+           if self[coupling]:
+               spin[1] = True
+       for coupling in self.qqcoupl_spin2 + self.ggcoupl_spin2 + self.vvcoupl_spin2:
+           if self[coupling]:
+               spin[2] = True
 
-        if sum(spin.values()) > 1:
-            raise ValueError("Couplings for more than one spin set (" + ", ".join(k for k, v in spin.iteritems() if v) + ").  Please set couplings for only one spin value: ghz* for spin 0, zprime_zz_* for spin 1, or a* and b* for spin 2.")
+       if sum(spin.values()) > 1:
+           raise ValueError("Couplings for more than one spin set (" + ", ".join(k for k, v in spin.iteritems() if v) + ").  Please set couplings for only one spin value: ghz* for spin 0, zprime_zz_* for spin 1, or a* and b* for spin 2.")
 
-        if sum(spin.values()) == 0:
-            raise ValueError("Reweighting is turned on, but no couplings are set!")
+       if sum(spin.values()) == 0:
+           raise ValueError("Reweighting is turned on, but no couplings are set!")
 
-        for k, v in spin.iteritems():
-            if v:
-                return k
+       for k, v in spin.iteritems():
+           if v:
+               return k
 
-    def getcouplings(self, spin, gg=False, WW=False, imag=False):
-        if spin == 0:
-            assert not gg
-            if not WW:
-                if not imag:
-                    return [self[name].real for name in self.couplingsorder_Z]
-                else:
-                    return [self[name].imag for name in self.couplingsorder_Z]
-            else:
-                if not imag:
-                    return [self[name].real for name in self.couplingsorder_W]
-                else:
-                    return [self[name].imag for name in self.couplingsorder_W]
-
-        if spin == 1:
-            assert not gg and not WW
-            if not imag:
-                return [self[name].real for name in self.couplingsorder_spin1]
-            else:
-                return [self[name].imag for name in self.couplingsorder_spin1]
-=======
    def __setitem__(self, key, value):
       try:
          if isinstance(value, str):   #allow writing 3+2i, where python wants 3+2j
@@ -156,7 +134,6 @@
       except ValueError:
          raise ValueError("The coupling {} needs to be an integer, a float or a complex number!".format(key))
       super(Couplings, self).__setitem__(key, value)
->>>>>>> cbc6a104
 
    def allnames(self):
       return self.qqcoupl_spin0 + self.ggcoupl_spin0 + self.cqsq_spin0_HVV + self.Lambda_qsq_spin0_HVV + self.vvcoupl_spin0_HVV + self.cqsq_spin0_HWW + self.Lambda_qsq_spin0_HWW + self.vvcoupl_spin0_HWW + self.qqcoupl_spin1 + self.vvcoupl_spin1 + self.qqcoupl_spin2 + self.ggcoupl_spin2 + self.vvcoupl_spin2
